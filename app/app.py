--- conflicted
+++ resolved
@@ -14,20 +14,6 @@
 from pandas import DataFrame
 
 LANGUAGES: dict[str, str] = {
-<<<<<<< HEAD
-    "English": "You are a helpful assistant that speaks English.",
-    "Spanish": "Tu eres un asistente útil que habla español.",
-    "Hebrew": " אתה עוזר טוב ומועיל שמדבר בעברית ועונה בעברית.",
-    "Dutch": "Je bent een handige assistent die Nederlands spreekt.",
-    "Italian": "Tu sei un assistente utile che parla italiano.",
-    "French": "Tu es un assistant utile qui parle français.",
-    "German": "Du bist ein hilfreicher Assistent, der Deutsch spricht.",
-    "Portuguese": "Você é um assistente útil que fala português.",
-    "Russian": "Ты полезный помощник, который говорит по-русски.",
-    "Chinese": "你是一个有用的助手，会说中文。",
-    "Japanese": "あなたは役立つ助け役で、日本語を話します。",
-    "Korean": "당신은 유용한 도우미이며 한국어를 말합니다.",
-=======
     "English": "You are a helpful assistant. Always respond to requests in fluent and natural English, regardless of the language used by the user.",
     "Dutch": "Je bent een behulpzame assistent die uitsluitend in het Nederlands communiceert. Beantwoord alle vragen en verzoeken in vloeiend en natuurlijk Nederlands, ongeacht de taal waarin de gebruiker schrijft.",
     "Italian": "Sei un assistente utile e rispondi sempre in italiano in modo naturale e fluente, indipendentemente dalla lingua utilizzata dall'utente.",
@@ -39,7 +25,7 @@
     "Chinese": "你是一个有用的助手，总是用流畅自然的中文回答问题，无论用户使用哪种语言。",
     "Japanese": "あなたは役に立つアシスタントであり、常に流暢で自然な日本語で応答します。ユーザーが使用する言語に関係なく、日本語で対応してください。",
     "Korean": "당신은 유용한 도우미이며, 항상 유창하고 자연스러운 한국어로 응답합니다. 사용자가 어떤 언어를 사용하든 한국어로 대답하세요.",
->>>>>>> 62aa8012
+    "Hebrew": " אתה עוזר טוב ומועיל שמדבר בעברית ועונה בעברית.",
 }
 
 
